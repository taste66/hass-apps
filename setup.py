--- conflicted
+++ resolved
@@ -26,12 +26,8 @@
         "hass_apps": ["data/*"],
     },
     install_requires = [
-<<<<<<< HEAD
         "appdaemon >= 2.1.12",
-=======
-        "appdaemon >= 2.1.12, != 3.0.0",
         "observable >= 0.3.2",
->>>>>>> 8ada6456
         "voluptuous >= 0.11.1",
     ],
     zip_safe = False,
